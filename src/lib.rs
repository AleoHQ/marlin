--- conflicted
+++ resolved
@@ -19,16 +19,10 @@
 #[macro_use]
 extern crate bench_utils;
 
-<<<<<<< HEAD
 use ark_ff::{to_bytes, PrimeField, ToConstraintField};
-=======
-use ark_ff::{to_bytes, PrimeField, UniformRand};
-use ark_poly::univariate::DensePolynomial;
->>>>>>> b773c072
 use ark_poly_commit::Evaluations;
 use ark_poly_commit::LabeledPolynomial;
 use ark_poly_commit::{LabeledCommitment, PCUniversalParams, PolynomialCommitment};
-<<<<<<< HEAD
 use ark_relations::r1cs::{ConstraintSynthesizer, SynthesisError};
 use core::marker::PhantomData;
 use rand_core::RngCore;
@@ -45,17 +39,6 @@
 
 #[cfg(feature = "std")]
 use std::{
-=======
-use ark_relations::r1cs::ConstraintSynthesizer;
-use digest::Digest;
-use rand_core::RngCore;
-
-use ark_std::{
-    borrow::Cow,
-    collections::BTreeMap,
-    format,
-    marker::PhantomData,
->>>>>>> b773c072
     string::{String, ToString},
     vec::Vec,
 };
@@ -109,7 +92,6 @@
 }
 
 /// The compiled argument system.
-<<<<<<< HEAD
 pub struct Marlin<
     F: PrimeField,
     FSF: PrimeField,
@@ -117,9 +99,6 @@
     FS: FiatShamirRng<F, FSF>,
     MC: MarlinConfig,
 >(
-=======
-pub struct Marlin<F: PrimeField, PC: PolynomialCommitment<F, DensePolynomial<F>>, D: Digest>(
->>>>>>> b773c072
     #[doc(hidden)] PhantomData<F>,
     #[doc(hidden)] PhantomData<FSF>,
     #[doc(hidden)] PhantomData<PC>,
@@ -127,7 +106,6 @@
     #[doc(hidden)] PhantomData<MC>,
 );
 
-<<<<<<< HEAD
 fn compute_vk_hash<F, FSF, PC, FS>(vk: &IndexVerifierKey<F, PC>) -> Vec<FSF>
 where
     F: PrimeField,
@@ -148,9 +126,6 @@
     PC::Commitment: ToConstraintField<FSF>,
     FS: FiatShamirRng<F, FSF>,
 {
-=======
-impl<F: PrimeField, PC: PolynomialCommitment<F, DensePolynomial<F>>, D: Digest> Marlin<F, PC, D> {
->>>>>>> b773c072
     /// The personalization string for this protocol. Used to personalize the
     /// Fiat-Shamir rng.
     pub const PROTOCOL_NAME: &'static [u8] = b"MARLIN-2019";
@@ -171,11 +146,7 @@
         )
         });
 
-<<<<<<< HEAD
-        let srs = PC::setup(max_degree, Some(num_variables), rng).map_err(Error::from_pc_err);
-=======
         let srs = PC::setup(max_degree, None, rng).map_err(Error::from_pc_err);
->>>>>>> b773c072
         end_timer!(setup_time);
         srs
     }
