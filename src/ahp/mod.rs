--- conflicted
+++ resolved
@@ -4,12 +4,7 @@
 use ark_poly::{EvaluationDomain, GeneralEvaluationDomain};
 use ark_poly_commit::{LCTerm, LinearCombination};
 use ark_relations::r1cs::SynthesisError;
-<<<<<<< HEAD
-use ark_std::cfg_iter_mut;
-use core::{borrow::Borrow, marker::PhantomData};
-=======
 use ark_std::{borrow::Borrow, cfg_iter_mut, format, marker::PhantomData, vec};
->>>>>>> 2b374082
 
 #[cfg(feature = "parallel")]
 use rayon::prelude::*;
@@ -139,10 +134,7 @@
         public_input: &[F],
         evals: &E,
         state: &verifier::VerifierState<F>,
-<<<<<<< HEAD
         with_vanishing: bool,
-=======
->>>>>>> 2b374082
     ) -> Result<Vec<LinearCombination<F>>, Error>
     where
         E: EvaluationsProvider<F>,
